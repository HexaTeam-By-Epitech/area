--- conflicted
+++ resolved
@@ -241,19 +241,11 @@
         return p.buildLinkUrl({ userId: opts.userId, scopes: opts.scopes });
     }
 
-<<<<<<< HEAD
-    /** Build an OAuth login URL for the provider (code flow). If userId provided, links identity to existing user. */
-    buildLoginUrl(provider: ProviderKey, userId?: string): string {
-        const p = this.providers.getIdentity(provider);
-        if (!p || !p.buildLoginUrl) throw new BadRequestException(`Login URL not supported for provider ${provider}`);
-        return p.buildLoginUrl(userId);
-=======
     /** Build an OAuth login URL for the provider (code flow). */
     buildLoginUrl(provider: ProviderKey, opts?: { userId?: string }): string {
         const p = this.providers.getIdentity(provider);
         if (!p || !p.buildLoginUrl) throw new BadRequestException(`Login URL not supported for provider ${provider}`);
         return p.buildLoginUrl(opts);
->>>>>>> e0a663aa
     }
 
     /** Handle provider login callback (code flow) and issue an application JWT. */
