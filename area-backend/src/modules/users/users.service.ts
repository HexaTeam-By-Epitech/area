--- conflicted
+++ resolved
@@ -232,7 +232,18 @@
 
         const providerId = await this.getOrCreateProviderIdByName(provider);
 
-<<<<<<< HEAD
+        // If targetUserId provided, delegate to linkIdentityToUser for authenticated linking
+        if (targetUserId) {
+            return this.linkIdentityToUser({
+                userId: targetUserId,
+                provider,
+                providerUserId,
+                email,
+                name,
+                avatarUrl,
+            });
+        }
+
         // SECURITY FIX: First check if this specific identity (provider + providerUserId) exists
         const existingIdentity = await this.prisma.auth_identities.findUnique({
             where: {
@@ -350,26 +361,6 @@
         if (!user) throw new NotFoundException('User not found');
 
         // Upsert identity for this specific user
-=======
-        let user;
-        if (targetUserId) {
-            user = await this.prisma.users.findUnique({ where: { id: targetUserId } });
-            if (!user) throw new NotFoundException('User not found for provided userId');
-            // Optionally, could enforce email consistency; for now we keep existing user email.
-        } else {
-            user = await this.prisma.users.findUnique({ where: { email } });
-            if (!user) {
-                user = await this.prisma.users.create({
-                    data: {
-                        email,
-                        is_verified: true,
-                        is_active: true,
-                    },
-                });
-            }
-        }
-
->>>>>>> e0a663aa
         await this.prisma.auth_identities.upsert({
             where: {
                 provider_id_provider_user_id: {
@@ -528,7 +519,6 @@
             });
         });
     }
-<<<<<<< HEAD
 
     /**
      * Unlink an identity provider from a user, or delete the user if no password exists.
@@ -563,7 +553,4 @@
         });
         return { deleted: false };
     }
-}
-=======
-}
->>>>>>> e0a663aa
+}