import type { AxiosRequestConfig } from 'axios';

/**
 * Canonical provider identifier used across identity and linking flows.
 * Known built-ins: 'google', 'spotify'. Custom strings are allowed for extensibility.
 */
export type ProviderKey = 'google' | 'spotify' | (string & {});

export enum ProviderKeyEnum {
    Google = 'google',
    Spotify = 'spotify',
}

/**
 * Pluggable identity provider interface for login flows.
 * Implementations may optionally support ID token login and/or code login.
 */
export interface IdentityProvider {
  key: ProviderKey;
  /** Optional: One-tap / ID token login path. */
  signInWithIdToken?(idToken: string): Promise<{ userId: string; email: string }>; // Optional
<<<<<<< HEAD
  /** Optional: Build an authorization URL to start a code login flow. If userId provided, links identity to existing user. */
  buildLoginUrl?(userId?: string): string; // Optional
=======
  /** Optional: Build an authorization URL to start a code login flow. Supports optional user linking via userId. */
  buildLoginUrl?(opts?: { userId?: string }): string; // Optional
>>>>>>> e0a663aa
  /** Optional: Handle the code login callback and return user identity. */
  handleLoginCallback?(code: string, state?: string): Promise<{ userId: string; email: string }>; // Optional
}

/**
 * Pluggable linking provider interface for connecting external OAuth2 accounts
 * to an existing application user (stores access/refresh tokens).
 */
export interface LinkingProvider {
  key: ProviderKey;
  buildLinkUrl(params: { userId: string; scopes?: string[] }): string;
  handleLinkCallback(code: string, state?: string): Promise<{ userId: string }>;
  refreshAccessToken(userId: string): Promise<{ accessToken: string; expiresIn: number }>;
  getCurrentAccessToken(userId: string): Promise<string>;
}

/**
 * Abstraction for making OAuth2-related API requests (e.g., token endpoints).
 */
export interface OAuth2ApiClient {
  request<T>(
    provider: ProviderKey,
    userId: string,
    config: AxiosRequestConfig
  ): Promise<{ data: T; status: number }>;
}<|MERGE_RESOLUTION|>--- conflicted
+++ resolved
@@ -19,13 +19,8 @@
   key: ProviderKey;
   /** Optional: One-tap / ID token login path. */
   signInWithIdToken?(idToken: string): Promise<{ userId: string; email: string }>; // Optional
-<<<<<<< HEAD
-  /** Optional: Build an authorization URL to start a code login flow. If userId provided, links identity to existing user. */
-  buildLoginUrl?(userId?: string): string; // Optional
-=======
   /** Optional: Build an authorization URL to start a code login flow. Supports optional user linking via userId. */
   buildLoginUrl?(opts?: { userId?: string }): string; // Optional
->>>>>>> e0a663aa
   /** Optional: Handle the code login callback and return user identity. */
   handleLoginCallback?(code: string, state?: string): Promise<{ userId: string; email: string }>; // Optional
 }
