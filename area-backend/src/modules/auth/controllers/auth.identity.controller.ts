--- conflicted
+++ resolved
@@ -1,15 +1,9 @@
-<<<<<<< HEAD
-import { Controller, Get, Post, Delete, Res, Body, Param, Query, Req, UseGuards } from '@nestjs/common';
+import { Controller, Get, Post, Delete, Res, Body, Param, Query, Req } from '@nestjs/common';
 import { ApiBody, ApiOperation, ApiResponse, ApiTags, ApiBearerAuth } from '@nestjs/swagger';
-=======
-import { Controller, Get, Post, Res, Body, Param, Query } from '@nestjs/common';
-import { ApiBody, ApiOperation, ApiResponse, ApiTags, ApiQuery } from '@nestjs/swagger';
->>>>>>> e0a663aa
 import express from 'express';
 import { AuthService } from '../auth.service';
 import { Public } from '../../../common/decorators/public.decorator';
 import { OptionalAuth } from '../../../common/decorators/optional-auth.decorator';
-import { JwtAuthGuard } from '../../../common/guards/jwt-auth.guard';
 
 /**
  * Controller exposing generic identity-based auth (e.g., ID token sign-in)
@@ -61,7 +55,7 @@
     const user = (req as any).user;
     const userId = user?.sub as string | undefined;
 
-    const url = this.auth.buildLoginUrl(provider, userId);
+    const url = this.auth.buildLoginUrl(provider, userId ? { userId } : undefined);
     return { url };
   }
 
@@ -82,7 +76,6 @@
   @Get(':provider/login')
   @ApiOperation({ summary: 'Start provider OAuth login (code flow). If authenticated, links identity to current user.' })
   @ApiResponse({ status: 302, description: 'Redirect to provider consent screen' })
-<<<<<<< HEAD
   async startLogin(
     @Res() res: express.Response,
     @Req() req: express.Request,
@@ -92,12 +85,7 @@
     const user = (req as any).user;
     const userId = user?.sub as string | undefined;
 
-    const url = this.auth.buildLoginUrl(provider, userId);
-=======
-  @ApiQuery({ name: 'userId', required: false, description: 'Existing user id to attach identity to; omit to create a new user automatically.' })
-  async startLogin(@Res() res: express.Response, @Param('provider') provider: string, @Query('userId') userId?: string) {
-    const url = userId ? this.auth.buildLoginUrl(provider as any, { userId }) : this.auth.buildLoginUrl(provider as any);
->>>>>>> e0a663aa
+    const url = this.auth.buildLoginUrl(provider, userId ? { userId } : undefined);
     return res.redirect(url);
   }
 
@@ -119,7 +107,6 @@
   }
 
   /**
-<<<<<<< HEAD
    * Unlink an identity provider from the authenticated user.
    * - If the user has a password_hash: removes the identity only
    * - If the user has no password_hash: deletes the entire user account (prevents lockout)
@@ -137,19 +124,5 @@
     const user = (req as any).user;
     const userId = user?.sub as string;
     return this.auth.unlinkIdentity(provider, userId);
-=======
-   * Returns the OAuth login URL for the provider, useful for Swagger UI or testing.
-   *
-   * @param provider - The provider key.
-   * @returns Object containing the OAuth login URL.
-   */
-  @Get(':provider/login/url')
-  @ApiOperation({ summary: 'Get provider OAuth login URL (Swagger friendly)' })
-  @ApiResponse({ status: 200, description: 'Returns the OAuth login URL', schema: { properties: { url: { type: 'string' } } } })
-  @ApiQuery({ name: 'userId', required: false, description: 'Existing user id to attach identity to; omit to create a new user automatically.' })
-  getLoginUrl(@Param('provider') provider: string, @Query('userId') userId?: string) {
-    const url = userId ? this.auth.buildLoginUrl(provider as any, { userId }) : this.auth.buildLoginUrl(provider as any);
-    return { url };
->>>>>>> e0a663aa
   }
 }